"""
Main module for collecting data
"""

import datetime
import os
import logging
import copy
from abc import ABC, abstractmethod

from .ogc import OgcImageService
from .fis import FisService
from .geopedia import GeopediaWmsService, GeopediaImageService
from .aws import AwsProduct, AwsTile
from .aws_safe import SafeProduct, SafeTile
from .download import DownloadRequest, DownloadClient, AwsDownloadClient, SentinelHubDownloadClient
from .exceptions import DownloadFailedException
from .io_utils import read_data
from .os_utils import make_folder
from .constants import DataSource, MimeType, CustomUrlParam, ServiceType, CRS, HistogramType

LOGGER = logging.getLogger(__name__)


class DataRequest(ABC):
    """ Abstract class for all Sentinel Hub data requests.

    Every data request type can write the fetched data to disk and then read it again (and hence avoid the need to
    download the same data again).

    :param data_folder: location of the directory where the fetched data will be saved.
    :type data_folder: str
    """
    def __init__(self, download_client_class, *, data_folder=None):
        self.download_client_class = download_client_class
        self.data_folder = data_folder

        self.download_list = []
        self.folder_list = []
        self.create_request()

    @abstractmethod
    def create_request(self):
        """ An abstract method for logic of creating download requests
        """
        raise NotImplementedError

    def get_download_list(self):
        """
        Returns a list of download requests for requested data.

        :return: List of data to be downloaded
        :rtype: list(sentinelhub.DownloadRequest)
        """
        return self.download_list

    def get_filename_list(self):
        """ Returns a list of file names (or paths relative to `data_folder`) where the requested data will be saved
        or read from, if it has already been downloaded and saved.

        :return: A list of filenames
        :rtype: list(str)
        """
        return [request.get_relative_paths()[1] for request in self.download_list]

    def get_url_list(self):
        """
        Returns a list of urls for requested data.

        :return: List of URLs from where data will be downloaded.
        :rtype: list(str)
        """
        return [request.url for request in self.download_list]

    def is_valid_request(self):
        """ Checks if initialized class instance successfully prepared a list of items to download

        :return: `True` if request is valid and `False` otherwise
        :rtype: bool
        """
        return isinstance(self.download_list, list) and \
            all(isinstance(request, DownloadRequest) for request in self.download_list)

    def get_data(self, *, save_data=False, decode_data=True, data_filter=None,
                 redownload=False, max_threads=None, raise_download_errors=True):
        """ Get requested data either by downloading it or by reading it from the disk (if it
        was previously downloaded and saved).

        :param save_data: flag to turn on/off saving of data to disk. Default is `False`.
        :type save_data: bool
        :param decode_data: if `True` (default), decodes data (e.g., returns image as an array of numbers); if `False`, returns binary data.
        :type decode_data: bool
        :param redownload: if `True`, download again the requested data even though it's already saved to disk.
                            Default is `False`, do not download if data is already available on disk.
        :type redownload: bool
        :param data_filter: Used to specify which items will be returned by the method and in which order. E.g. with
            ``data_filter=[0, 2, -1]`` the method will return only 1st, 3rd and last item. Default filter is `None`.
        :type data_filter: list(int) or None
        :param max_threads: Maximum number of threads to be used for download in parallel. The default is
            `max_threads=None` which will use the number of processors on the system multiplied by 5.
        :type max_threads: int or None
        :param raise_download_errors: If `True` any error in download process should be raised as
            ``DownloadFailedException``. If `False` failed downloads will only raise warnings and the method will
            return list with `None` values in places where the results of failed download requests should be.
        :type raise_download_errors: bool
        :return: requested images as numpy arrays, where each array corresponds to a single acquisition and has
                    shape ``[height, width, channels]``.
        :rtype: list of numpy arrays
        """
        self._preprocess_request(save_data, True, decode_data)
        data_list = self._execute_data_download(data_filter, redownload, max_threads, raise_download_errors)
        return self._add_saved_data(data_list, data_filter, raise_download_errors)

    def save_data(self, *, data_filter=None, redownload=False, max_threads=None, raise_download_errors=False):
        """ Saves data to disk. If ``redownload=True`` then the data is redownloaded using ``max_threads`` workers.

        :param data_filter: Used to specify which items will be returned by the method and in which order. E.g. with
            `data_filter=[0, 2, -1]` the method will return only 1st, 3rd and last item. Default filter is `None`.
        :type data_filter: list(int) or None
        :param redownload: data is redownloaded if ``redownload=True``. Default is `False`
        :type redownload: bool
        :param max_threads: Maximum number of threads to be used for download in parallel. The default is
            `max_threads=None` which will use the number of processors on the system multiplied by 5.
        :type max_threads: int or None
        :param raise_download_errors: If `True` any error in download process should be raised as
            ``DownloadFailedException``. If `False` failed downloads will only raise warnings.
        :type raise_download_errors: bool
        """
        self._preprocess_request(True, False, False)
        self._execute_data_download(data_filter, redownload, max_threads, raise_download_errors)

    def _execute_data_download(self, data_filter, redownload, max_threads, raise_download_errors):
        """ Calls download module and executes the download process

        :param data_filter: Used to specify which items will be returned by the method and in which order. E.g. with
            `data_filter=[0, 2, -1]` the method will return only 1st, 3rd and last item. Default filter is `None`.
        :type data_filter: list(int) or None
        :param redownload: data is redownloaded if ``redownload=True``. Default is `False`
        :type redownload: bool
        :param max_threads: Maximum number of threads to be used for download in parallel. The default is
            `max_threads=None` which will use the number of processors on the system multiplied by 5.
        :type max_threads: int or None
        :param raise_download_errors: If `True` any error in download process should be raised as
            ``DownloadFailedException``. If `False` failed downloads will only raise warnings.
        :type raise_download_errors: bool
        :return: List of data obtained from download
        :rtype: list
        """
        is_repeating_filter = False
        if data_filter is None:
            filtered_download_list = self.download_list
        elif isinstance(data_filter, (list, tuple)):
            try:
                filtered_download_list = [self.download_list[index] for index in data_filter]
            except IndexError:
                raise IndexError('Indices of data_filter are out of range')

            filtered_download_list, mapping_list = self._filter_repeating_items(filtered_download_list)
            is_repeating_filter = len(filtered_download_list) < len(mapping_list)
        else:
            raise ValueError('data_filter parameter must be a list of indices')

        client = self.download_client_class(redownload=redownload, raise_download_errors=raise_download_errors)
        data_list = client.download(filtered_download_list, max_threads=max_threads)

        if is_repeating_filter:
            data_list = [copy.deepcopy(data_list[index]) for index in mapping_list]

        return data_list

    @staticmethod
    def _filter_repeating_items(download_list):
        """ Because of data_filter some requests in download list might be the same. In order not to download them again
        this method will reduce the list of requests. It will also return a mapping list which can be used to
        reconstruct the previous list of download requests.

        :param download_list: List of download requests
        :type download_list: list(sentinelhub.DownloadRequest)
        :return: reduced download list with unique requests and mapping list
        :rtype: (list(sentinelhub.DownloadRequest), list(int))
        """
        unique_requests_map = {}
        mapping_list = []
        unique_download_list = []
        for download_request in download_list:
            if download_request not in unique_requests_map:
                unique_requests_map[download_request] = len(unique_download_list)
                unique_download_list.append(download_request)
            mapping_list.append(unique_requests_map[download_request])
        return unique_download_list, mapping_list

    def _preprocess_request(self, save_data, return_data, decode_data):
        """ Prepares requests for download and creates empty folders

        :param save_data: Tells whether to save data or not
        :type save_data: bool
        :param return_data: Tells whether to return data or not
        :type return_data: bool
        :param decode_data: Tells whether to decode returned data (only relevant if return_data is True)
        :type decode_data: bool
        """
        if not self.is_valid_request():
            raise ValueError('Cannot obtain data because request is invalid')

        if save_data and self.data_folder is None:
            raise ValueError('Request parameter `data_folder` is not specified. '
                             'In order to save data please set `data_folder` to location on your disk.')

        for download_request in self.download_list:
<<<<<<< HEAD
            download_request.set_save_response(save_data)
            download_request.set_return_data(return_data)
            if not decode_data:
                download_request.set_data_type(MimeType.RAW)
            download_request.set_data_folder(self.data_folder)
=======
            download_request.save_response = save_data
            download_request.return_data = return_data
            download_request.data_folder = self.data_folder
>>>>>>> b68bb7e4

        if save_data:
            for folder in self.folder_list:
                make_folder(os.path.join(self.data_folder, folder))

    def _add_saved_data(self, data_list, data_filter, raise_download_errors):
        """ Adds already saved data that was not redownloaded to the requested data list.
        """
        filtered_download_list = self.download_list if data_filter is None else \
            [self.download_list[index] for index in data_filter]
        for i, request in enumerate(filtered_download_list):
            if request.return_data and data_list[i] is None:
                if os.path.exists(request.get_file_path()):
                    data_list[i] = read_data(request.get_file_path(),
                                             data_format=request.data_type)
                elif raise_download_errors:
                    raise DownloadFailedException('Failed to download data from {}.\n No previously downloaded data '
                                                  'exists in file {}.'.format(request.url, request.get_file_path()))
        return data_list


class OgcRequest(DataRequest):
    """ The base class for OGC-type requests (WMS and WCS) where all common parameters are
    defined.

    :param data_source: Source of requested satellite data. It has to be the same as defined in Sentinel Hub
        Configurator for the given layer. Default is Sentinel-2 L1C.
    :type data_source: constants.DataSource
    :param service_type: type of OGC service (WMS or WCS)
    :type service_type: constants.ServiceType
    :param size_x: number of pixels in x or resolution in x (i.e. ``512`` or ``10m``)
    :type size_x: int or str
    :param size_y: number of pixels in x or resolution in y (i.e. ``512`` or ``10m``)
    :type size_y: int or str
    :param bbox: Bounding box of the requested image. Coordinates must be in the specified coordinate reference system.
    :type bbox: geometry.BBox
    :param time: time or time range for which to return the results, in ISO8601 format
                (year-month-date, for example: ``2016-01-01``, or year-month-dateThours:minutes:seconds format,
                i.e. ``2016-01-01T16:31:21``). When a single time is specified the request will return
                data for that specific date, if it exists. If a time range is specified the result is a list of all
                scenes between the specified dates conforming to the cloud coverage criteria. Most recent acquisition
                being first in the list. For the latest acquisition use ``latest``.
                Examples: ``latest``, ``'2016-01-01'``, or ``('2016-01-01', ' 2016-01-31')``
    :type time: str or (str, str) or datetime.date or (datetime.date, datetime.date) or datetime.datetime or
        (datetime.datetime, datetime.datetime)
    :param layer: An ID of a layer configured in Sentinel Hub Configurator. It has to be configured for the same
        instance ID which will be used for this request. Also the satellite source of the layer in Configurator must
        match the one given by `data_source` parameter
    :type layer: str
    :param maxcc: maximum accepted cloud coverage of an image. Float between 0.0 and 1.0. Default is ``1.0``.
    :type maxcc: float
    :param image_format: format of the returned image by the Sentinel Hub's WMS getMap service. Default is PNG, but
                        in some cases 32-bit TIFF is required, i.e. if requesting unprocessed raw bands.
                        Default is ``constants.MimeType.PNG``.
    :type image_format: constants.MimeType
    :param instance_id: user's instance id. If `None` the instance id is taken from the ``config.json``
                        configuration file.
    :type instance_id: str
    :param custom_url_params: dictionary of CustomUrlParameters and their values supported by Sentinel Hub's WMS and WCS
                              services. All available parameters are described at
                              http://www.sentinel-hub.com/develop/documentation/api/custom-url-parameters. Note: in
                              case of constants.CustomUrlParam.EVALSCRIPT the dictionary value must be a string
                              of Javascript code that is not encoded into base64.
    :type custom_url_params: dictionary of CustomUrlParameter enum and its value, i.e.
                              ``{constants.CustomUrlParam.ATMFILTER:'ATMCOR'}``
    :param time_difference: The time difference below which dates are deemed equal. That is, if for the given set of OGC
                            parameters the images are available at datestimes `d1<=d2<=...<=dn` then only those with
                            `dk-dj>time_difference` will be considered. The default time difference is negative (`-1s`),
                            meaning that all dates are considered by default.
    :type time_difference: datetime.timedelta
    :param data_folder: location of the directory where the fetched data will be saved.
    :type data_folder: str
    """
    def __init__(self, layer, bbox, *, time='latest', service_type=None, data_source=DataSource.SENTINEL2_L1C,
                 size_x=None, size_y=None, maxcc=1.0, image_format=MimeType.PNG, instance_id=None,
                 custom_url_params=None, time_difference=datetime.timedelta(seconds=-1), **kwargs):
        self.layer = layer
        self.bbox = bbox
        self.time = time
        self.data_source = data_source
        self.maxcc = maxcc
        self.image_format = MimeType(image_format)
        self.instance_id = instance_id
        self.service_type = service_type
        self.size_x = size_x
        self.size_y = size_y
        self.custom_url_params = custom_url_params
        self.time_difference = time_difference

        if self.custom_url_params is not None:
            self._check_custom_url_parameters()

        self.wfs_iterator = None

        super().__init__(SentinelHubDownloadClient, **kwargs)

    def _check_custom_url_parameters(self):
        """ Checks if custom url parameters are valid parameters.

        Throws ValueError if the provided parameter is not a valid parameter.
        """
        for param in self.custom_url_params:
            if param not in CustomUrlParam:
                raise ValueError('Parameter %s is not a valid custom url parameter. Please check and fix.' % param)

        if self.service_type is ServiceType.FIS and CustomUrlParam.GEOMETRY in self.custom_url_params:
            raise ValueError('{} should not be a custom url parameter of a FIS request'.format(CustomUrlParam.GEOMETRY))

    def create_request(self, reset_wfs_iterator=False):
        """ Set download requests

        Create a list of DownloadRequests for all Sentinel-2 acquisitions within request's time interval and
        acceptable cloud coverage.

        :param reset_wfs_iterator: When re-running the method this flag is used to reset/keep existing ``wfs_iterator``
            (i.e. instance of ``WebFeatureService`` class). If the iterator is not reset you don't have to repeat a
            service call but tiles and dates will stay the same.
        :type reset_wfs_iterator: bool
        """
        if reset_wfs_iterator:
            self.wfs_iterator = None

        ogc_service = OgcImageService(instance_id=self.instance_id)
        self.download_list = ogc_service.get_request(self)
        self.wfs_iterator = ogc_service.get_wfs_iterator()

    def get_dates(self):
        """ Get list of dates

        List of all available Sentinel-2 acquisitions for given bbox with max cloud coverage and the specified
        time interval. When a single time is specified the request will return that specific date, if it exists.
        If a time range is specified the result is a list of all scenes between the specified dates conforming to
        the cloud coverage criteria. Most recent acquisition being first in the list.

        :return: list of all available Sentinel-2 acquisition times within request's time interval and
                acceptable cloud coverage.
        :rtype: list(datetime.datetime) or [None]
        """
        return OgcImageService(instance_id=self.instance_id).get_dates(self)

    def get_tiles(self):
        """ Returns iterator over info about all satellite tiles used for the OgcRequest

        :return: Iterator of dictionaries containing info about all satellite tiles used in the request. In case of
                 DataSource.DEM it returns None.
        :rtype: Iterator[dict] or None
        """
        return self.wfs_iterator


class WmsRequest(OgcRequest):
    """ Web Map Service request class

    Creates an instance of Sentinel Hub WMS (Web Map Service) GetMap request,
    which provides access to Sentinel-2's unprocessed bands (B01, B02, ..., B08, B8A, ..., B12)
    or processed products such as true color imagery, NDVI, etc. The only difference is that in
    the case of WMS request the user specifies the desired image size instead of its resolution.

    It is required to specify at least one of `width` and `height` parameters. If only one of them is specified the
    the other one will be calculated to best fit the bounding box ratio. If both of them are specified they will be used
    no matter the bounding box ratio.

    :param width: width (number of columns) of the returned image (array)
    :type width: int or None
    :param height: height (number of rows) of the returned image (array)
    :type height: int or None
    :param data_source: Source of requested satellite data. It has to be the same as defined in Sentinel Hub
        Configurator for the given layer. Default is Sentinel-2 L1C.
    :type data_source: constants.DataSource
    :param bbox: Bounding box of the requested image. Coordinates must be in the specified coordinate reference system.
    :type bbox: geometry.BBox
    :param time: time or time range for which to return the results, in ISO8601 format
                (year-month-date, for example: ``2016-01-01``, or year-month-dateThours:minutes:seconds format,
                i.e. ``2016-01-01T16:31:21``). When a single time is specified the request will return
                data for that specific date, if it exists. If a time range is specified the result is a list of all
                scenes between the specified dates conforming to the cloud coverage criteria. Most recent acquisition
                being first in the list. For the latest acquisition use ``latest``.
                Examples: ``latest``, ``'2016-01-01'``, or ``('2016-01-01', ' 2016-01-31')``
    :type time: str or (str, str) or datetime.date or (datetime.date, datetime.date) or datetime.datetime or
        (datetime.datetime, datetime.datetime)
    :param layer: An ID of a layer configured in Sentinel Hub Configurator. It has to be configured for the same
        instance ID which will be used for this request. Also the satellite source of the layer in Configurator must
        match the one given by `data_source` parameter
    :type layer: str
    :param maxcc: maximum accepted cloud coverage of an image. Float between 0.0 and 1.0. Default is ``1.0``.
    :type maxcc: float
    :param image_format: format of the returned image by the Sentinel Hub's WMS getMap service. Default is PNG, but
                        in some cases 32-bit TIFF is required, i.e. if requesting unprocessed raw bands.
                        Default is ``constants.MimeType.PNG``.
    :type image_format: constants.MimeType
    :param instance_id: User's Sentinel Hub instance id. If `None` the instance id is taken from the ``config.json``
                        configuration file.
    :type instance_id: str
    :param custom_url_params: dictionary of CustomUrlParameters and their values supported by Sentinel Hub's WMS and WCS
                              services. All available parameters are described at
                              http://www.sentinel-hub.com/develop/documentation/api/custom-url-parameters. Note: in
                              case of constants.CustomUrlParam.EVALSCRIPT the dictionary value must be a string
                              of Javascript code that is not encoded into base64.
    :type custom_url_params: dictionary of CustomUrlParameter enum and its value, i.e.
                              ``{constants.CustomUrlParam.ATMFILTER:'ATMCOR'}``
    :param time_difference: The time difference below which dates are deemed equal. That is, if for the given set of OGC
                            parameters the images are available at datestimes `d1<=d2<=...<=dn` then only those with
                            `dk-dj>time_difference` will be considered. The default time difference is negative (`-1s`),
                            meaning that all dates are considered by default.
    :type time_difference: datetime.timedelta
    :param data_folder: location of the directory where the fetched data will be saved.
    :type data_folder: str

    More info available at:
    https://www.sentinel-hub.com/develop/documentation/api/ogc_api/wms-parameters
    """
    def __init__(self, *, width=None, height=None, **kwargs):
        super().__init__(service_type=ServiceType.WMS, size_x=width, size_y=height, **kwargs)


class WcsRequest(OgcRequest):
    """ Web Coverage Service request class

    Creates an instance of Sentinel Hub WCS (Web Coverage Service) GetCoverage request,
    which provides access to Sentinel-2's unprocessed bands (B01, B02, ..., B08, B8A, ..., B12)
    or processed products such as true color imagery, NDVI, etc., as the WMS service. The
    only difference is that in the case of WCS request the user specifies the desired
    resolution of the image instead of its size.

    More info available at:
    https://www.sentinel-hub.com/develop/documentation/api/ogc_api/wcs-request

    :param resx: resolution in x (resolution of a column) given in meters in the format (examples ``10m``,
                 ``20m``, ...). Default is ``10m``, which is the best native resolution of some Sentinel-2 bands.
    :type resx: str
    :param resy: resolution in y (resolution of a row) given in meters in the format (examples ``10m``, ``20m``, ...).
                Default is ``10m``, which is the best native resolution of some Sentinel-2 bands.
    :type resy: str
    :param data_source: Source of requested satellite data. It has to be the same as defined in Sentinel Hub
        Configurator for the given layer. Default is Sentinel-2 L1C.
    :type data_source: constants.DataSource
    :param bbox: Bounding box of the requested image. Coordinates must be in the specified coordinate reference system.
    :type bbox: geometry.BBox
    :param time: time or time range for which to return the results, in ISO8601 format
                (year-month-date, for example: ``2016-01-01``, or year-month-dateThours:minutes:seconds format,
                i.e. ``2016-01-01T16:31:21``). When a single time is specified the request will return
                data for that specific date, if it exists. If a time range is specified the result is a list of all
                scenes between the specified dates conforming to the cloud coverage criteria. Most recent acquisition
                being first in the list. For the latest acquisition use ``latest``.
                Examples: ``latest``, ``'2016-01-01'``, or ``('2016-01-01', ' 2016-01-31')``
    :type time: str or (str, str) or datetime.date or (datetime.date, datetime.date) or datetime.datetime or
        (datetime.datetime, datetime.datetime)
    :param layer: An ID of a layer configured in Sentinel Hub Configurator. It has to be configured for the same
        instance ID which will be used for this request. Also the satellite source of the layer in Configurator must
        match the one given by `data_source` parameter
    :type layer: str
    :param maxcc: maximum accepted cloud coverage of an image. Float between 0.0 and 1.0. Default is ``1.0``.
    :type maxcc: float
    :param image_format: format of the returned image by the Sentinel Hub's WMS getMap service. Default is PNG, but
                        in some cases 32-bit TIFF is required, i.e. if requesting unprocessed raw bands.
                        Default is ``constants.MimeType.PNG``.
    :type image_format: constants.MimeType
    :param instance_id: user's instance id. If `None` the instance id is taken from the ``config.json``
                        configuration file.
    :type instance_id: str
    :param custom_url_params: dictionary of CustomUrlParameters and their values supported by Sentinel Hub's WMS and WCS
                              services. All available parameters are described at
                              http://www.sentinel-hub.com/develop/documentation/api/custom-url-parameters. Note: in
                              case of constants.CustomUrlParam.EVALSCRIPT the dictionary value must be a string
                              of Javascript code that is not encoded into base64.
    :type custom_url_params: Dictionary of CustomUrlParameter enum and its value, i.e.
                              ``{constants.CustomUrlParam.ATMFILTER:'ATMCOR'}``
    :param time_difference: The time difference below which dates are deemed equal. That is, if for the given set of OGC
                            parameters the images are available at datestimes `d1<=d2<=...<=dn` then only those with
                            `dk-dj>time_difference` will be considered. The default time difference is negative (`-1s`),
                            meaning that all dates are considered by default.
    :type time_difference: datetime.timedelta
    :param data_folder: location of the directory where the fetched data will be saved.
    :type data_folder: str
    """
    def __init__(self, *, resx='10m', resy='10m', **kwargs):
        super().__init__(service_type=ServiceType.WCS, size_x=resx, size_y=resy, **kwargs)


class FisRequest(OgcRequest):
    """ The Statistical info (or feature info service, abbreviated FIS) request class

    The Statistical info (or feature info service, abbreviated FIS), performs elementary statistical
    computations---such as mean, standard deviation, and histogram approximating the distribution of reflectance
    values---on remotely sensed data for a region specified in a given spatial reference system across different
    bands and time ranges.

    A quintessential usage example would be querying the service for basic statistics and the distribution of NDVI
    values for a polygon representing an agricultural unit over a time range.

    More info available at:
    https://www.sentinel-hub.com/develop/documentation/api/ogc_api/wcs-request

    :param layer: An ID of a layer configured in Sentinel Hub Configurator. It has to be configured for the same
        instance ID which will be used for this request. Also the satellite source of the layer in Configurator must
        match the one given by `data_source` parameter
    :type layer: str
    :param time: time or time range for which to return the results, in ISO8601 format
        (year-month-date, for example: ``2016-01-01``, or year-month-dateThours:minutes:seconds format,
        i.e. ``2016-01-01T16:31:21``). Examples: ``'2016-01-01'``, or ``('2016-01-01', ' 2016-01-31')``
    :type time: str or (str, str) or datetime.date or (datetime.date, datetime.date) or datetime.datetime or
        (datetime.datetime, datetime.datetime)
    :param geometry_list: A WKT representation of a geometry describing the region of interest.
        Note that WCS 1.1.1 standard is used here, so for EPSG:4326 coordinates should be in latitude/longitude order.
    :type geometry_list: list, [geometry.Geometry or geometry.Bbox]
    :param resolution: Specifies the spatial resolution, in meters per pixel, of the image from which the statistics
        are to be estimated. When using CRS=EPSG:4326 one has to add the "m" suffix to
        enforce resolution in meters per pixel (e.g. RESOLUTION=10m).
    :type resolution: str
    :param bins: The number of bins (a positive integer) in the histogram. If this parameter is absent no histogram
        is computed.
    :type bins: str
    :param histogram_type: type of histogram
    :type histogram_type: HistogramType
    :param data_source: Source of requested satellite data. It has to be the same as defined in Sentinel Hub
        Configurator for the given layer. Default is Sentinel-2 L1C.
    :type data_source: constants.DataSource
    :param maxcc: maximum accepted cloud coverage of an image. Float between 0.0 and 1.0. Default is ``1.0``.
    :type maxcc: float
    :param instance_id: user's instance id. If `None` the instance id is taken from the ``config.json``
        configuration file.
    :type instance_id: str
    :param custom_url_params: Dictionary of CustomUrlParameters and their values supported by Sentinel Hub's WMS and WCS
        services. All available parameters are described at
        http://www.sentinel-hub.com/develop/documentation/api/custom-url-parameters. Note: in
        case of constants.CustomUrlParam.EVALSCRIPT the dictionary value must be a string
        of Javascript code that is not encoded into base64.
    :type custom_url_params: dictionary of CustomUrlParameter enum and its value, i.e.
        ``{constants.CustomUrlParam.ATMFILTER:'ATMCOR'}``
    :param data_folder: location of the directory where the fetched data will be saved.
    :type data_folder: str
    """
    def __init__(self, layer, time, geometry_list, *, resolution='10m', bins=None, histogram_type=None, **kwargs):
        self.geometry_list = geometry_list
        self.resolution = resolution
        self.bins = bins
        self.histogram_type = HistogramType(histogram_type) if histogram_type else None

        super().__init__(bbox=None, layer=layer, time=time, service_type=ServiceType.FIS, **kwargs)

    def create_request(self):
        """ Set download requests

        Create a list of DownloadRequests for all Sentinel-2 acquisitions within request's time interval and
        acceptable cloud coverage.
        """
        fis_service = FisService(instance_id=self.instance_id)
        self.download_list = fis_service.get_request(self)

    def get_dates(self):
        """ This method is not supported for FIS request
        """
        raise NotImplementedError

    def get_tiles(self):
        """ This method is not supported for FIS request
        """
        raise NotImplementedError


class GeopediaRequest(DataRequest):
    """ The base class for Geopedia requests where all common parameters are defined.

    :param layer: Geopedia layer which contains requested data
    :type layer: str
    :param service_type: Type of the service, supported are ``ServiceType.WMS`` and ``ServiceType.IMAGE``
    :type service_type: constants.ServiceType
    :param bbox: Bounding box of the requested data
    :type bbox: geometry.BBox
    :param theme: Geopedia's theme endpoint string for which the layer is defined. Only required by WMS service.
    :type theme: str
    :param image_format: Format of the returned image by the Sentinel Hub's WMS getMap service. Default is
        ``constants.MimeType.PNG``.
    :type image_format: constants.MimeType
    :param data_folder: Location of the directory where the fetched data will be saved.
    :type data_folder: str
    """
    def __init__(self, layer, service_type, *, bbox=None, theme=None, image_format=MimeType.PNG, **kwargs):
        self.layer = layer
        self.service_type = service_type

        self.bbox = bbox
        if bbox.crs is not CRS.POP_WEB:
            raise ValueError('Geopedia Request at the moment supports only bounding boxes with coordinates in '
                             '{}'.format(CRS.POP_WEB))

        self.theme = theme
        self.image_format = MimeType(image_format)

        super().__init__(DownloadClient, **kwargs)

    @abstractmethod
    def create_request(self):
        raise NotImplementedError


class GeopediaWmsRequest(GeopediaRequest):
    """ Web Map Service request class for Geopedia

    Creates an instance of Geopedia's WMS (Web Map Service) GetMap request, which provides access to WMS layers in
    Geopedia.

    :param layer: Geopedia layer which contains requested data
    :type layer: str
    :param theme: Geopedia's theme endpoint string for which the layer is defined.
    :type theme: str
    :param bbox: Bounding box of the requested data
    :type bbox: geometry.BBox
    :param width: width (number of columns) of the returned image (array)
    :type width: int or None
    :param height: height (number of rows) of the returned image (array)
    :type height: int or None
    :param custom_url_params: dictionary of CustomUrlParameters and their values supported by Geopedia's WMS services.
                              At the moment only the transparency is supported (CustomUrlParam.TRANSPARENT).
    :type custom_url_params: dictionary of CustomUrlParameter enum and its value, i.e.
                              ``{constants.CustomUrlParam.TRANSPARENT:True}``
    :param image_format: Format of the returned image by the Sentinel Hub's WMS getMap service. Default is
        ``constants.MimeType.PNG``.
    :type image_format: constants.MimeType
    :param data_folder: Location of the directory where the fetched data will be saved.
    :type data_folder: str
    """
    def __init__(self, layer, theme, bbox, *, width=None, height=None, custom_url_params=None, **kwargs):
        self.size_x = width
        self.size_y = height

        self.custom_url_params = custom_url_params

        if self.custom_url_params is not None:
            self._check_custom_url_parameters()

        super().__init__(layer=layer, theme=theme, bbox=bbox, service_type=ServiceType.WMS, **kwargs)

    def _check_custom_url_parameters(self):
        """ Checks if custom url parameters are valid parameters.

        Throws ValueError if the provided parameter is not a valid parameter.
        """
        for param in self.custom_url_params.keys():
            if param is not CustomUrlParam.TRANSPARENT:
                raise ValueError('Parameter {} is currently not supported.'.format(param))

    def create_request(self):
        """ Set download requests

        Create a list of DownloadRequests for all Sentinel-2 acquisitions within request's time interval and
        acceptable cloud coverage.
        """
        gpd_service = GeopediaWmsService()
        self.download_list = gpd_service.get_request(self)


class GeopediaImageRequest(GeopediaRequest):
    """ Request to access data in a Geopedia vector / raster layer.

    :param image_field_name: Name of the field in the data table which holds images
    :type image_field_name: str
    :param keep_image_names: If `True` images will be saved with the same names as in Geopedia otherwise Geopedia
        hashes will be used as names. If there are multiple images with the same names in the Geopedia layer this
        parameter should be set to `False` to prevent images being overwritten.
    :type keep_image_names: bool
    :param layer: Geopedia layer which contains requested data
    :type layer: str
    :param bbox: Bounding box of the requested data
    :type bbox: geometry.BBox
    :param image_format: Format of the returned image by the Sentinel Hub's WMS getMap service. Default is
        ``constants.MimeType.PNG``.
    :type image_format: constants.MimeType
    :param gpd_session: Optional parameter for specifying a custom Geopedia session, which can also contain login
        credentials. This can be used for accessing private Geopedia layers. By default it is set to `None` and a basic
        Geopedia session without credentials will be created.
    :type gpd_session: GeopediaSession or None
    :param data_folder: Location of the directory where the fetched data will be saved.
    :type data_folder: str
    """
    def __init__(self, *, image_field_name, keep_image_names=True, gpd_session=None, **kwargs):
        self.image_field_name = image_field_name
        self.keep_image_names = keep_image_names
        self.gpd_session = gpd_session

        self.gpd_iterator = None

        super().__init__(service_type=ServiceType.IMAGE, **kwargs)

    def create_request(self, reset_gpd_iterator=False):
        """ Set a list of download requests

        Set a list of DownloadRequests for all images that are under the
        given property of the Geopedia's Vector layer.

        :param reset_gpd_iterator: When re-running the method this flag is used to reset/keep existing ``gpd_iterator``
            (i.e. instance of ``GeopediaFeatureIterator`` class). If the iterator is not reset you don't have to
            repeat a service call but tiles and dates will stay the same.
        :type reset_gpd_iterator: bool
        """
        if reset_gpd_iterator:
            self.gpd_iterator = None

        gpd_service = GeopediaImageService()
        self.download_list = gpd_service.get_request(self)
        self.gpd_iterator = gpd_service.get_gpd_iterator()

    def get_items(self):
        """ Returns iterator over info about data used for this request

        :return: Iterator of dictionaries containing info about data used in
                 this request.
        :rtype: Iterator[dict] or None
        """
        return self.gpd_iterator


class AwsRequest(DataRequest):
    """ The base class for Amazon Web Service request classes. Common parameters are defined here.

    Collects and provides data from AWS.

    AWS database is available at:
    http://sentinel-s2-l1c.s3-website.eu-central-1.amazonaws.com/

    :param bands: List of Sentinel-2 bands for request. If `None` all bands will be obtained
    :type bands: list(str) or None
    :param metafiles: list of additional metafiles available on AWS
                      (e.g. ``['metadata', 'tileInfo', 'preview/B01', 'TCI']``)
    :type metafiles: list(str)
    :param safe_format: flag that determines the structure of saved data. If `True` it will be saved in .SAFE format
                        defined by ESA. If `False` it will be saved in the same structure as the structure at AWS.
    :type safe_format: bool
    :param data_folder: location of the directory where the fetched data will be saved.
    :type data_folder: str
    """
    def __init__(self, *, bands=None, metafiles=None, safe_format=False, **kwargs):
        self.bands = bands
        self.metafiles = metafiles
        self.safe_format = safe_format

        self.aws_service = None
        super().__init__(AwsDownloadClient, **kwargs)

    @abstractmethod
    def create_request(self):
        raise NotImplementedError

    def get_aws_service(self):
        """
        :return: initialized AWS service class
        :rtype: aws.AwsProduct or aws.AwsTile or aws_safe.SafeProduct or aws_safe.SafeTile
        """
        return self.aws_service


class AwsProductRequest(AwsRequest):
    """ AWS Service request class for an ESA product

    List of available products:
    http://sentinel-s2-l1c.s3-website.eu-central-1.amazonaws.com/#products/

    :param product_id: original ESA product identification string
                       (e.g. ``'S2A_MSIL1C_20170414T003551_N0204_R016_T54HVH_20170414T003551'``)
    :type product_id: str
    :param tile_list: list of tiles inside the product to be downloaded. If parameter is set to `None` all
                      tiles inside the product will be downloaded.
    :type tile_list: list(str) or None
    :param bands: List of Sentinel-2 bands for request. If `None` all bands will be obtained
    :type bands: list(str) or None
    :param metafiles: list of additional metafiles available on AWS
                      (e.g. ``['metadata', 'tileInfo', 'preview/B01', 'TCI']``)
    :type metafiles: list(str)
    :param safe_format: flag that determines the structure of saved data. If `True` it will be saved in .SAFE format
                        defined by ESA. If `False` it will be saved in the same structure as the structure at AWS.
    :type safe_format: bool
    :param data_folder: location of the directory where the fetched data will be saved.
    :type data_folder: str
    """
    def __init__(self, product_id, *, tile_list=None, **kwargs):
        self.product_id = product_id
        self.tile_list = tile_list

        super().__init__(**kwargs)

    def create_request(self):
        if self.safe_format:
            self.aws_service = SafeProduct(self.product_id, tile_list=self.tile_list, bands=self.bands,
                                           metafiles=self.metafiles)
        else:
            self.aws_service = AwsProduct(self.product_id, tile_list=self.tile_list, bands=self.bands,
                                          metafiles=self.metafiles)

        self.download_list, self.folder_list = self.aws_service.get_requests()


class AwsTileRequest(AwsRequest):
    """ AWS Service request class for an ESA tile

    List of available products:
    http://sentinel-s2-l1c.s3-website.eu-central-1.amazonaws.com/#tiles/

    :param tile: tile name (e.g. ``'T10UEV'``)
    :type tile: str
    :param time: tile sensing time in ISO8601 format
    :type time: str
    :param aws_index: there exist Sentinel-2 tiles with the same tile and time parameter. Therefore each tile on AWS
                      also has an index which is visible in their url path. If aws_index is set to `None` the class
                      will try to find the index automatically. If there will be multiple choices it will choose the
                      lowest index and inform the user.
    :type aws_index: int or None
    :param data_source: Source of requested AWS data. Supported sources are Sentinel-2 L1C and Sentinel-2 L2A, default
                        is Sentinel-2 L1C data.
    :type data_source: constants.DataSource
    :param bands: List of Sentinel-2 bands for request. If `None` all bands will be obtained
    :type bands: list(str) or None
    :param metafiles: list of additional metafiles available on AWS
                      (e.g. ``['metadata', 'tileInfo', 'preview/B01', 'TCI']``)
    :type metafiles: list(str)
    :param safe_format: flag that determines the structure of saved data. If `True` it will be saved in .SAFE format
                        defined by ESA. If `False` it will be saved in the same structure as the structure at AWS.
    :type safe_format: bool
    :param data_folder: location of the directory where the fetched data will be saved.
    :type data_folder: str
    """
    def __init__(self, *, tile=None, time=None, aws_index=None, data_source=DataSource.SENTINEL2_L1C, **kwargs):
        self.tile = tile
        self.time = time
        self.aws_index = aws_index
        self.data_source = data_source

        super().__init__(**kwargs)

    def create_request(self):
        if self.safe_format:
            self.aws_service = SafeTile(self.tile, self.time, self.aws_index, bands=self.bands,
                                        metafiles=self.metafiles, data_source=self.data_source)
        else:
            self.aws_service = AwsTile(self.tile, self.time, self.aws_index, bands=self.bands,
                                       metafiles=self.metafiles, data_source=self.data_source)

        self.download_list, self.folder_list = self.aws_service.get_requests()


def get_safe_format(product_id=None, tile=None, entire_product=False, bands=None, data_source=DataSource.SENTINEL2_L1C):
    """ Returns .SAFE format structure in form of nested dictionaries. Either ``product_id`` or ``tile`` must be
    specified.

    :param product_id: original ESA product identification string. Default is `None`
    :type product_id: str
    :param tile: tuple containing tile name and sensing time/date. Default is `None`
    :type tile: (str, str)
    :param entire_product: in case tile is specified this flag determines if it will be place inside a .SAFE structure
                           of the product. Default is `False`
    :type entire_product: bool
    :param bands: list of bands to download. If `None` all bands will be downloaded. Default is `None`
    :type bands: list(str) or None
    :param data_source: In case of tile request the source of satellite data has to be specified. Default is Sentinel-2
                        L1C data.
    :type data_source: constants.DataSource
    :return: Nested dictionaries representing .SAFE structure.
    :rtype: dict
    """
    entire_product = entire_product and product_id is None
    if tile is not None:
        safe_tile = SafeTile(tile_name=tile[0], time=tile[1], bands=bands, data_source=data_source)
        if not entire_product:
            return safe_tile.get_safe_struct()
        product_id = safe_tile.get_product_id()
    if product_id is None:
        raise ValueError('Either product_id or tile must be specified')
    safe_product = SafeProduct(product_id, tile_list=[tile[0]], bands=bands) if entire_product else \
        SafeProduct(product_id, bands=bands)
    return safe_product.get_safe_struct()


def download_safe_format(product_id=None, tile=None, folder='.', redownload=False, entire_product=False, bands=None,
                         data_source=DataSource.SENTINEL2_L1C):
    """ Downloads .SAFE format structure in form of nested dictionaries. Either ``product_id`` or ``tile`` must
    be specified.

    :param product_id: original ESA product identification string. Default is `None`
    :type product_id: str
    :param tile: tuple containing tile name and sensing time/date. Default is `None`
    :type tile: (str, str)
    :param folder: location of the directory where the fetched data will be saved. Default is ``'.'``
    :type folder: str
    :param redownload: if `True`, download again the requested data even though it's already saved to disk. If
                       `False`, do not download if data is already available on disk. Default is `False`
    :type redownload: bool
    :param entire_product: in case tile is specified this flag determines if it will be place inside a .SAFE structure
                           of the product. Default is `False`
    :type entire_product: bool
    :param bands: list of bands to download. If `None` all bands will be downloaded. Default is `None`
    :type bands: list(str) or None
    :param data_source: In case of tile request the source of satellite data has to be specified. Default is Sentinel-2
                        L1C data.
    :type data_source: constants.DataSource
    :return: Nested dictionaries representing .SAFE structure.
    :rtype: dict
    """
    entire_product = entire_product and product_id is None
    if tile is not None:
        safe_request = AwsTileRequest(tile=tile[0], time=tile[1], data_folder=folder, bands=bands,
                                      safe_format=True, data_source=data_source)
        if entire_product:
            safe_tile = safe_request.get_aws_service()
            product_id = safe_tile.get_product_id()
    if product_id is not None:
        safe_request = AwsProductRequest(product_id, tile_list=[tile[0]], data_folder=folder, bands=bands,
                                         safe_format=True) if entire_product else \
            AwsProductRequest(product_id, data_folder=folder, bands=bands, safe_format=True)

    safe_request.save_data(redownload=redownload)<|MERGE_RESOLUTION|>--- conflicted
+++ resolved
@@ -81,15 +81,13 @@
         return isinstance(self.download_list, list) and \
             all(isinstance(request, DownloadRequest) for request in self.download_list)
 
-    def get_data(self, *, save_data=False, decode_data=True, data_filter=None,
-                 redownload=False, max_threads=None, raise_download_errors=True):
+    def get_data(self, *, save_data=False, redownload=False, data_filter=None, max_threads=None,
+                 decode_data=True, raise_download_errors=True):
         """ Get requested data either by downloading it or by reading it from the disk (if it
         was previously downloaded and saved).
 
         :param save_data: flag to turn on/off saving of data to disk. Default is `False`.
         :type save_data: bool
-        :param decode_data: if `True` (default), decodes data (e.g., returns image as an array of numbers); if `False`, returns binary data.
-        :type decode_data: bool
         :param redownload: if `True`, download again the requested data even though it's already saved to disk.
                             Default is `False`, do not download if data is already available on disk.
         :type redownload: bool
@@ -99,6 +97,9 @@
         :param max_threads: Maximum number of threads to be used for download in parallel. The default is
             `max_threads=None` which will use the number of processors on the system multiplied by 5.
         :type max_threads: int or None
+        :param decode_data: If `True` (default) it decodes data (e.g., returns image as an array of numbers);
+            if `False` it returns binary data.
+        :type decode_data: bool
         :param raise_download_errors: If `True` any error in download process should be raised as
             ``DownloadFailedException``. If `False` failed downloads will only raise warnings and the method will
             return list with `None` values in places where the results of failed download requests should be.
@@ -107,9 +108,9 @@
                     shape ``[height, width, channels]``.
         :rtype: list of numpy arrays
         """
-        self._preprocess_request(save_data, True, decode_data)
-        data_list = self._execute_data_download(data_filter, redownload, max_threads, raise_download_errors)
-        return self._add_saved_data(data_list, data_filter, raise_download_errors)
+        self._preprocess_request(save_data, True)
+        return self._execute_data_download(data_filter, redownload, max_threads, raise_download_errors,
+                                           decode_data=decode_data)
 
     def save_data(self, *, data_filter=None, redownload=False, max_threads=None, raise_download_errors=False):
         """ Saves data to disk. If ``redownload=True`` then the data is redownloaded using ``max_threads`` workers.
@@ -126,10 +127,10 @@
             ``DownloadFailedException``. If `False` failed downloads will only raise warnings.
         :type raise_download_errors: bool
         """
-        self._preprocess_request(True, False, False)
+        self._preprocess_request(True, False)
         self._execute_data_download(data_filter, redownload, max_threads, raise_download_errors)
 
-    def _execute_data_download(self, data_filter, redownload, max_threads, raise_download_errors):
+    def _execute_data_download(self, data_filter, redownload, max_threads, raise_download_errors, decode_data=True):
         """ Calls download module and executes the download process
 
         :param data_filter: Used to specify which items will be returned by the method and in which order. E.g. with
@@ -143,6 +144,9 @@
         :param raise_download_errors: If `True` any error in download process should be raised as
             ``DownloadFailedException``. If `False` failed downloads will only raise warnings.
         :type raise_download_errors: bool
+        :param decode_data: If `True` (default) it decodes data (e.g., returns image as an array of numbers);
+            if `False` it returns binary data.
+        :type decode_data: bool
         :return: List of data obtained from download
         :rtype: list
         """
@@ -161,7 +165,7 @@
             raise ValueError('data_filter parameter must be a list of indices')
 
         client = self.download_client_class(redownload=redownload, raise_download_errors=raise_download_errors)
-        data_list = client.download(filtered_download_list, max_threads=max_threads)
+        data_list = client.download(filtered_download_list, max_threads=max_threads, decode_data=decode_data)
 
         if is_repeating_filter:
             data_list = [copy.deepcopy(data_list[index]) for index in mapping_list]
@@ -189,15 +193,13 @@
             mapping_list.append(unique_requests_map[download_request])
         return unique_download_list, mapping_list
 
-    def _preprocess_request(self, save_data, return_data, decode_data):
+    def _preprocess_request(self, save_data, return_data):
         """ Prepares requests for download and creates empty folders
 
         :param save_data: Tells whether to save data or not
         :type save_data: bool
         :param return_data: Tells whether to return data or not
         :type return_data: bool
-        :param decode_data: Tells whether to decode returned data (only relevant if return_data is True)
-        :type decode_data: bool
         """
         if not self.is_valid_request():
             raise ValueError('Cannot obtain data because request is invalid')
@@ -207,36 +209,13 @@
                              'In order to save data please set `data_folder` to location on your disk.')
 
         for download_request in self.download_list:
-<<<<<<< HEAD
-            download_request.set_save_response(save_data)
-            download_request.set_return_data(return_data)
-            if not decode_data:
-                download_request.set_data_type(MimeType.RAW)
-            download_request.set_data_folder(self.data_folder)
-=======
             download_request.save_response = save_data
             download_request.return_data = return_data
             download_request.data_folder = self.data_folder
->>>>>>> b68bb7e4
 
         if save_data:
             for folder in self.folder_list:
                 make_folder(os.path.join(self.data_folder, folder))
-
-    def _add_saved_data(self, data_list, data_filter, raise_download_errors):
-        """ Adds already saved data that was not redownloaded to the requested data list.
-        """
-        filtered_download_list = self.download_list if data_filter is None else \
-            [self.download_list[index] for index in data_filter]
-        for i, request in enumerate(filtered_download_list):
-            if request.return_data and data_list[i] is None:
-                if os.path.exists(request.get_file_path()):
-                    data_list[i] = read_data(request.get_file_path(),
-                                             data_format=request.data_type)
-                elif raise_download_errors:
-                    raise DownloadFailedException('Failed to download data from {}.\n No previously downloaded data '
-                                                  'exists in file {}.'.format(request.url, request.get_file_path()))
-        return data_list
 
 
 class OgcRequest(DataRequest):
